--- conflicted
+++ resolved
@@ -664,11 +664,6 @@
         let start = std::time::Instant::now();
         let mut events = app.on_event(app_event!(AppEventKind::AppStart));
         let mut new_events = Events::new();
-<<<<<<< HEAD
-        
-        // this was called 12 time and 3 times as a group
-=======
->>>>>>> e543551d
         loop {
             
             let mut finished = false;
