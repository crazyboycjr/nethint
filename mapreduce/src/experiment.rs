use std::cell::RefCell;
use std::rc::Rc;

use structopt::StructOpt;

use nethint::{
    app::{AppGroup, Application},
    brain::Brain,
    cluster::Topology,
    multitenant::Tenant,
<<<<<<< HEAD
    simulator::{Executor, SimulatorBuilder, SimulatorSetting},
    architecture::TopoArgs,
=======
    simulator::{Executor, SimulatorBuilder},
>>>>>>> 2011453f
};

use mapreduce::{
    app::MapReduceApp, mapper::MapperPlacementPolicy, plink::PlinkApp, trace::JobTrace, JobSpec,
    ShufflePattern,
};

use mapreduce::config::{read_config, ExperimentConfig};

#[derive(Debug, Clone, StructOpt)]
#[structopt(name = "MapReduce Experiment", about = "MapReduce Experiment")]
pub struct Opt {
    /// The configure file
    #[structopt(short = "c", long = "config")]
    pub config: Option<std::path::PathBuf>,

    /// The maximal concurrency to run the batches
    #[structopt(short = "P", long = "parallel")]
    pub parallel: usize,
}

<<<<<<< HEAD
#[derive(Debug, Clone, Copy, PartialEq, Eq, Serialize, Deserialize)]
struct ProbeConfig {
    enable: bool,
    #[serde(default)]
    round_ms: u64,
}

#[derive(Debug, Clone, Serialize, Deserialize)]
struct BatchConfig {
    /// Reducer placement policy
    reducer_policy: ReducerPlacementPolicy,
    /// whether to use plink
    probe: ProbeConfig,
    /// Nethint level.
    nethint_level: usize,
}

#[derive(Debug, Clone, Serialize, Deserialize)]
#[serde(deny_unknown_fields)]
struct ExperimentConfig {
    /// Run experiments from trace file
    #[serde(default)]
    trace: Option<std::path::PathBuf>,

    /// Number of testcases
    ncases: usize,

    /// Number of map tasks. When using trace, this parameter means map scale factor
    num_map: usize,

    /// Number of reduce tasks. When using trace, this parameter means reduce scale factor
    num_reduce: usize,

    /// Traffic scale, multiply the traffic size by a number to allow job overlaps
    traffic_scale: f64,

    /// Computation time switch
    enable_computation_time: bool,

    /// Mapper placement policy
    mapper_policy: MapperPlacementPolicy,

    /// akin to AWS Placement Group
    placement_strategy: brain::PlacementStrategy,

    /// Collocate or De-collocate
    collocate: bool,

    /// Number of repeats for each batch of experiments
    batch_repeat: usize,

    #[serde(rename = "batch")]
    batches: Vec<BatchConfig>,

    /// Output path of the figure
    #[serde(default)]
    directory: Option<std::path::PathBuf>,

    /// Simulator settings
    simulator: SimulatorSetting,

    /// Brain settings
    brain: BrainSetting,

    /// Environment variables
    #[serde(default)]
    envs: toml::value::Table,
}

fn read_config<P: AsRef<std::path::Path>>(path: P) -> ExperimentConfig {
    use std::io::Read;
    let mut file = std::fs::File::open(path).expect("fail to open file");
    let mut content = String::new();
    file.read_to_string(&mut content).unwrap();
    toml::from_str(&content).expect("parse failed")
}

=======
>>>>>>> 2011453f
fn set_env_vars(config: &ExperimentConfig) {
    for (k, v) in config.envs.iter() {
        let v = v.as_str().expect("expect String type");
        log::debug!("setting environment {}={}", k, v);
        std::env::set_var(k, v);
    }
}

fn main() {
    logging::init_log();

    let opt = Opt::from_args();
    log::info!("Opts: {:#?}", opt);

    let config = if let Some(path) = opt.config {
        log::info!("parsing experiment configuration from file: {:?}", path);
        read_config(path)
    } else {
        panic!("config file is not specified");
    };

    log::info!("config: {:#?}", config);

    set_env_vars(&config);

    // set rayon max concurrency
    log::info!("using {} threads", opt.parallel);
    rayon::ThreadPoolBuilder::new()
        .num_threads(opt.parallel)
        .build_global()
        .unwrap();

    let brain = Brain::build_cloud(config.brain.clone());
    
    log::info!("cluster:\n{}", brain.borrow().cluster().to_dot());

    // create the output directory if it does not exist
    if let Some(path) = &config.directory {
        std::fs::create_dir_all(path).expect("fail to create directory");
        let file = path.join("result.txt");
        // remove the previous result file
        if file.exists() {
            std::fs::remove_file(&file).unwrap();
        }

        // then write parsed configuration to it
        std::fs::write(file, format!("{:#?}\n", config)).unwrap();
    };

    // let mut estimator = nethint::runtime_est::RunningTimeEstimator::new();
    // estimator.set_total_trials(config.batches.len() * config.batch_repeat);
    for i in 0..config.batches.len() {
        // for trial_id in 0..config.batch_repeat {
        //     estimator.bench_single_start();
        //     run_batch(&config, i, trial_id, Rc::clone(&brain));
        // }

        let batch_repeat = config.batch_repeat;
        let config_clone = config.clone();
        let brain_clone = brain.borrow().replicate_for_multithread();
        (0..batch_repeat).into_par_iter().for_each(move |trial_id| {
            let brain_clone = brain_clone.replicate_for_multithread();
            run_batch(
                &config_clone,
                i,
                trial_id,
                Rc::new(RefCell::new(brain_clone)),
            );
        });
    }
}

<<<<<<< HEAD
fn run_batch(config: &ExperimentConfig, batch_id: usize, trial_id: usize, brain: Rc<RefCell<Brain>>) {

=======
fn run_batch(
    config: &ExperimentConfig,
    batch_id: usize,
    trial_id: usize,
    brain: Rc<RefCell<Brain>>,
) {
>>>>>>> 2011453f
    let job_trace = config
        .trace
        .as_ref()
        .map(|p| {
            JobTrace::from_path(p)
                .unwrap_or_else(|e| panic!("failed to load from file: {:?}, error: {}", p, e))
        })
        .unwrap();

    let ncases = std::cmp::min(config.ncases, job_trace.count);
    
    // Read job information (start_ts, job_spec) from file
    let mut job = Vec::new();
    let mut app_group = AppGroup::new();
    for i in 0..ncases {
        let id = i;
        let (start_ts, job_spec) = {
            let mut record = job_trace.records[id].clone();
            // mutiply traffic by a number
            record.reducers = record
                .reducers
                .into_iter()
                .map(|(a, b)| (a, b * config.traffic_scale))
                .collect();
            let start_ts = record.ts * 1_000_000;
            
            log::debug!("record: {:?}", record);
            let job_spec = JobSpec::new(
                record.num_map * config.num_map,
                record.num_reduce * config.num_reduce,
                ShufflePattern::FromTrace(Box::new(record)),
            );
            (start_ts, job_spec)
        };

        job.push((start_ts, job_spec));
    }

    // Build the application by combination
    // AppGroup[Tenant[PlinkApp[MapReduceApp]]]
    let batch = config.batches[batch_id].clone();
    for i in 0..ncases {
        let seed = (ncases * trial_id + i) as _;
        let tenant_id = i;
        let (start_ts, job_spec) = job.get(i).unwrap();
        let mapper_policy = {
            use MapperPlacementPolicy::*;
            match &config.mapper_policy {
                Random(base) => Random(base + seed),
                Greedy => Greedy,
                RandomSkew(base, s) => RandomSkew(base + seed, *s),
                FromTrace(r) => FromTrace(r.clone()),
            }
        };

        let mapreduce_app = Box::new(MapReduceApp::new(
            seed,
            job_spec,
            None,
            mapper_policy.clone(),
            batch.reducer_policy,
            batch.nethint_level,
            config.collocate,
            config.brain.topology.clone().get_host_bw(),
            config.enable_computation_time,
        ));

        let nhosts_to_acquire = if config.collocate {
            job_spec.num_map.max(job_spec.num_reduce)
        } else {
            job_spec.num_map + job_spec.num_reduce
        };

        let app: Box<dyn Application<Output = _>> = if batch.probe.enable {
            Box::new(PlinkApp::new(
                nhosts_to_acquire,
                batch.probe.round_ms,
                mapreduce_app,
            ))
        } else {
            mapreduce_app
        };

        let virtualized_app = Box::new(Tenant::new(
            app,
            tenant_id,
            nhosts_to_acquire,
            Rc::clone(&brain),
            config.placement_strategy,
        ));

        app_group.add(*start_ts, virtualized_app);
    }
    
    
    log::debug!("app_group: {:?}", app_group);

    // setup simulator
    let mut simulator = SimulatorBuilder::new()
        .brain(Rc::clone(&brain))
        .with_setting(config.simulator)
        .build()
        .unwrap_or_else(|e| panic!("{}", e));

    // run application in simulator
    let app_jct = simulator.run_with_application(Box::new(app_group));
    
    let app_stats: Vec<_> = app_jct
        .iter()
        .map(|(i, jct)| (*i, job[*i].0, jct.unwrap()))
        .collect();

    // filter out all trival jobs
    let app_stats: Vec<_> = app_stats
        .into_iter()
        .filter(|&(id, _start, _dura)| {
            let record = &job_trace.records[id];
            let weights: Vec<_> = record.reducers.iter().map(|(_x, y)| *y as u64).collect();
            !(record.num_map == 1 || weights.iter().copied().max() == weights.iter().copied().min())
        })
        .collect();

    // remember to garbage collect remaining jobs
    brain.borrow_mut().reset();

    println!("{:?}", app_stats);

    // save result to config.directory
    if let Some(path) = config.directory.clone() {
        save_result(path, app_stats);
    }
}

use rayon::prelude::*;

use std::sync::Mutex;
lazy_static::lazy_static! {
    static ref MUTEX: Mutex<()> = Mutex::new(());
}

fn save_result(path: std::path::PathBuf, app_stats: Vec<(usize, u64, u64)>) {
    let _lk = MUTEX.lock().unwrap();
    use std::io::Write;
    let mut f = utils::fs::open_with_create_append(path.join("result.txt"));
    writeln!(f, "{:?}", app_stats).unwrap();
}<|MERGE_RESOLUTION|>--- conflicted
+++ resolved
@@ -8,12 +8,7 @@
     brain::Brain,
     cluster::Topology,
     multitenant::Tenant,
-<<<<<<< HEAD
-    simulator::{Executor, SimulatorBuilder, SimulatorSetting},
-    architecture::TopoArgs,
-=======
     simulator::{Executor, SimulatorBuilder},
->>>>>>> 2011453f
 };
 
 use mapreduce::{
@@ -35,86 +30,6 @@
     pub parallel: usize,
 }
 
-<<<<<<< HEAD
-#[derive(Debug, Clone, Copy, PartialEq, Eq, Serialize, Deserialize)]
-struct ProbeConfig {
-    enable: bool,
-    #[serde(default)]
-    round_ms: u64,
-}
-
-#[derive(Debug, Clone, Serialize, Deserialize)]
-struct BatchConfig {
-    /// Reducer placement policy
-    reducer_policy: ReducerPlacementPolicy,
-    /// whether to use plink
-    probe: ProbeConfig,
-    /// Nethint level.
-    nethint_level: usize,
-}
-
-#[derive(Debug, Clone, Serialize, Deserialize)]
-#[serde(deny_unknown_fields)]
-struct ExperimentConfig {
-    /// Run experiments from trace file
-    #[serde(default)]
-    trace: Option<std::path::PathBuf>,
-
-    /// Number of testcases
-    ncases: usize,
-
-    /// Number of map tasks. When using trace, this parameter means map scale factor
-    num_map: usize,
-
-    /// Number of reduce tasks. When using trace, this parameter means reduce scale factor
-    num_reduce: usize,
-
-    /// Traffic scale, multiply the traffic size by a number to allow job overlaps
-    traffic_scale: f64,
-
-    /// Computation time switch
-    enable_computation_time: bool,
-
-    /// Mapper placement policy
-    mapper_policy: MapperPlacementPolicy,
-
-    /// akin to AWS Placement Group
-    placement_strategy: brain::PlacementStrategy,
-
-    /// Collocate or De-collocate
-    collocate: bool,
-
-    /// Number of repeats for each batch of experiments
-    batch_repeat: usize,
-
-    #[serde(rename = "batch")]
-    batches: Vec<BatchConfig>,
-
-    /// Output path of the figure
-    #[serde(default)]
-    directory: Option<std::path::PathBuf>,
-
-    /// Simulator settings
-    simulator: SimulatorSetting,
-
-    /// Brain settings
-    brain: BrainSetting,
-
-    /// Environment variables
-    #[serde(default)]
-    envs: toml::value::Table,
-}
-
-fn read_config<P: AsRef<std::path::Path>>(path: P) -> ExperimentConfig {
-    use std::io::Read;
-    let mut file = std::fs::File::open(path).expect("fail to open file");
-    let mut content = String::new();
-    file.read_to_string(&mut content).unwrap();
-    toml::from_str(&content).expect("parse failed")
-}
-
-=======
->>>>>>> 2011453f
 fn set_env_vars(config: &ExperimentConfig) {
     for (k, v) in config.envs.iter() {
         let v = v.as_str().expect("expect String type");
@@ -187,17 +102,12 @@
     }
 }
 
-<<<<<<< HEAD
-fn run_batch(config: &ExperimentConfig, batch_id: usize, trial_id: usize, brain: Rc<RefCell<Brain>>) {
-
-=======
 fn run_batch(
     config: &ExperimentConfig,
     batch_id: usize,
     trial_id: usize,
     brain: Rc<RefCell<Brain>>,
 ) {
->>>>>>> 2011453f
     let job_trace = config
         .trace
         .as_ref()
