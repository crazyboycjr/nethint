use nethint::{
    app::{AppEvent, AppEventKind, Application, Replayer},
    cluster::Topology,
    hint::NetHintVersion,
    simulator::{Event, Events},
    Duration, Timestamp, Trace, TraceRecord,
};
use std::rc::Rc;
use std::cmp;

use crate::{
    random_ring::RandomRingAllReduce, rat::RatAllReduce,
    topology_aware::TopologyAwareRingAllReduce, AllReduceAlgorithm, AllReducePolicy, JobSpec,
};

pub struct AllReduceApp<'c> {
    job_spec: &'c JobSpec,
    computation_speed: f64,
    cluster: Option<Rc<dyn Topology>>,
    replayer: Replayer,
    jct: Option<Duration>,
<<<<<<< HEAD
    network_time: Option<Duration>,
=======
    fct: Option<Duration>,
>>>>>>> e543551d
    seed: u64,
    allreduce_policy: AllReducePolicy,
    remaining_iterations: usize,
    remaining_flows: usize,
    nethint_level: usize,
    autotune: Option<usize>,
    allreduce_algorithm: Option<Box<dyn AllReduceAlgorithm>>,
}

impl<'c> std::fmt::Debug for AllReduceApp<'c> {
    fn fmt(&self, f: &mut std::fmt::Formatter<'_>) -> std::fmt::Result {
        write!(f, "AllReduceApp")
    }
}

impl<'c> AllReduceApp<'c> {
    pub fn new(
        job_spec: &'c JobSpec,
        computation_speed: f64,
        cluster: Option<Rc<dyn Topology>>,
        seed: u64,
        allreduce_policy: AllReducePolicy,
        nethint_level: usize,
        autotune: Option<usize>,
    ) -> Self {
        let trace = Trace::new();
        AllReduceApp {
            job_spec,
            computation_speed,
            cluster,
            replayer: Replayer::new(trace),
            jct: None,
<<<<<<< HEAD
            network_time: None,
=======
            fct: None,
>>>>>>> e543551d
            seed,
            allreduce_policy,
            remaining_iterations: job_spec.num_iterations,
            remaining_flows: 0,
            nethint_level,
            autotune,
            allreduce_algorithm: None,
        }
    }

    pub fn start(&mut self) {
        self.remaining_iterations = self.job_spec.num_iterations;

        self.allreduce_algorithm = Some(self.new_allreduce_algorithm());

        self.allreduce(0);
    }

    fn new_allreduce_algorithm(&self) -> Box<dyn AllReduceAlgorithm> {
        match self.allreduce_policy {
            AllReducePolicy::Random => Box::new(RandomRingAllReduce::new(self.seed)),
            AllReducePolicy::TopologyAware => Box::new(TopologyAwareRingAllReduce::new(self.seed)),
            AllReducePolicy::RAT => Box::new(RatAllReduce::new()),
        }
    }

    pub fn allreduce(&mut self, start_time: Timestamp) {
        let mut trace = Trace::new();

        if self.allreduce_algorithm.is_none() {
            self.allreduce_algorithm = Some(self.new_allreduce_algorithm());
        }

        let flows = self.allreduce_algorithm.as_mut().unwrap().allreduce(
            self.job_spec.buffer_size as u64,
            &**self.cluster.as_ref().unwrap(),
        );

        for flow in flows {
            let rec = TraceRecord::new(start_time, flow, None);
            trace.add_record(rec);
            self.remaining_flows += 1;
        }

        self.remaining_iterations -= 1;

        self.replayer = Replayer::new(trace);
    }

    fn request_nethint(&self) -> Events {
        match self.nethint_level {
            0 => Event::NetHintRequest(0, 0, NetHintVersion::V1, 1).into(),
            1 => Event::NetHintRequest(0, 0, NetHintVersion::V1, 1).into(),
            2 => Event::NetHintRequest(0, 0, NetHintVersion::V2, 1).into(),
            _ => panic!("unexpected nethint_level: {}", self.nethint_level),
        }
    }
}
//computation time for allreuce job
<<<<<<< HEAD
//para: job_size and constant of k 
fn calc_job_computation_time(buffer_size: u64, k: u64) -> u64{
    return k*buffer_size;
=======
//para: job_size and constant: k 
fn calc_job_computation_time(buffer_size: usize, k: f64) -> u64{
    let buffer_size_f64 = buffer_size as f64;
    let res = ((k)*(buffer_size_f64))  as u64;
    res
>>>>>>> e543551d
}

impl<'c> Application for AllReduceApp<'c> {
    type Output = Option<Duration>;
    fn on_event(&mut self, event: AppEvent) -> Events {
        if self.cluster.is_none() {
            // ask simulator for the NetHint
            match event.event {
                AppEventKind::AppStart => {
                    // app_id should be tagged by AppGroup, so leave 0 here
                    return self.request_nethint();
                }
                AppEventKind::NetHintResponse(_, _tenant_id, ref vc) => {
                    self.cluster = Some(Rc::new(vc.clone()));
                    log::info!(
                        "nethint response: {}",
                        self.cluster.as_ref().unwrap().to_dot()
                    );
                    // since we have the cluster, start and schedule the app again
                    self.allreduce(event.ts);
                    return self
                        .replayer
                        .on_event(AppEvent::new(event.ts, AppEventKind::AppStart));
                }
                _ => unreachable!(),
            }
        }

        if let AppEventKind::FlowComplete(ref flows) = &event.event {
            let fct_cur = flows.iter().map(|f| f.ts + f.dura.unwrap()).max();
<<<<<<< HEAD
            self.network_time = self.network_time.iter().cloned().chain(fct_cur).max();
            self.jct = self.jct.iter().cloned().chain(fct_cur).max();
            // get max jct and coputation time
            let buffer_size = 500_000_00;
            let comp_time: Option<u64> = Some(calc_job_computation_time(buffer_size, 1));
            println!("comp_time: {:?}", comp_time);
            self.jct = cmp::max(self.jct, comp_time);
            // println!("self jct: {:?}", self.jct);

=======
            self.fct = self.fct.iter().cloned().chain(fct_cur).max();
            self.jct = self.jct.iter().cloned().chain(fct_cur).max();
            // get max jct and coputation time
            let computation_time: u64 = calc_job_computation_time(self.job_spec.buffer_size, self.computation_speed);
            self.jct = Some(cmp::max(self.jct.unwrap(), self.fct.unwrap() + computation_time));
            
>>>>>>> e543551d
            self.remaining_flows -= flows.len();

            if self.remaining_flows == 0 && self.remaining_iterations > 0 {
                if self.autotune.is_some()
                    && self.autotune.unwrap() > 0
                    && self.remaining_iterations % self.autotune.unwrap() == 0
                {
                    self.cluster = None;
                    return self.request_nethint();
                }
                self.allreduce(self.jct.unwrap());
                println!("self.jct.unwrap()-self.network_time.unwrap(): {:?}", self.jct.unwrap()-self.network_time.unwrap());
                return self
                    .replayer
<<<<<<< HEAD
                    .on_event(AppEvent::new(event.ts+self.jct.unwrap()-self.network_time.unwrap(), AppEventKind::AppStart));
=======
                    .on_event(AppEvent::new(event.ts+self.jct.unwrap()-self.fct.unwrap(), AppEventKind::AppStart));
>>>>>>> e543551d
            }
        }
        self.replayer.on_event(event)
    }
    fn answer(&mut self) -> Self::Output {
        self.jct
    }
}
//comment out later

//  parameter:data size,  operator
// return computation time

// def computation_time(data_size, opertor=allreduce):
//     comp_time = 0
//     k = get_k_from distribution()
//     return comp_time*k

// def computation_time(data_size, operator):
//     if operator==mapper:
//         return k1*data_size
//     elif operator==reduceer:
//         return k2*data_size
//     else:
//         return Constant
<|MERGE_RESOLUTION|>--- conflicted
+++ resolved
@@ -19,11 +19,7 @@
     cluster: Option<Rc<dyn Topology>>,
     replayer: Replayer,
     jct: Option<Duration>,
-<<<<<<< HEAD
-    network_time: Option<Duration>,
-=======
     fct: Option<Duration>,
->>>>>>> e543551d
     seed: u64,
     allreduce_policy: AllReducePolicy,
     remaining_iterations: usize,
@@ -56,11 +52,7 @@
             cluster,
             replayer: Replayer::new(trace),
             jct: None,
-<<<<<<< HEAD
-            network_time: None,
-=======
             fct: None,
->>>>>>> e543551d
             seed,
             allreduce_policy,
             remaining_iterations: job_spec.num_iterations,
@@ -120,17 +112,11 @@
     }
 }
 //computation time for allreuce job
-<<<<<<< HEAD
-//para: job_size and constant of k 
-fn calc_job_computation_time(buffer_size: u64, k: u64) -> u64{
-    return k*buffer_size;
-=======
 //para: job_size and constant: k 
 fn calc_job_computation_time(buffer_size: usize, k: f64) -> u64{
     let buffer_size_f64 = buffer_size as f64;
     let res = ((k)*(buffer_size_f64))  as u64;
     res
->>>>>>> e543551d
 }
 
 impl<'c> Application for AllReduceApp<'c> {
@@ -161,24 +147,12 @@
 
         if let AppEventKind::FlowComplete(ref flows) = &event.event {
             let fct_cur = flows.iter().map(|f| f.ts + f.dura.unwrap()).max();
-<<<<<<< HEAD
-            self.network_time = self.network_time.iter().cloned().chain(fct_cur).max();
-            self.jct = self.jct.iter().cloned().chain(fct_cur).max();
-            // get max jct and coputation time
-            let buffer_size = 500_000_00;
-            let comp_time: Option<u64> = Some(calc_job_computation_time(buffer_size, 1));
-            println!("comp_time: {:?}", comp_time);
-            self.jct = cmp::max(self.jct, comp_time);
-            // println!("self jct: {:?}", self.jct);
-
-=======
             self.fct = self.fct.iter().cloned().chain(fct_cur).max();
             self.jct = self.jct.iter().cloned().chain(fct_cur).max();
             // get max jct and coputation time
             let computation_time: u64 = calc_job_computation_time(self.job_spec.buffer_size, self.computation_speed);
             self.jct = Some(cmp::max(self.jct.unwrap(), self.fct.unwrap() + computation_time));
             
->>>>>>> e543551d
             self.remaining_flows -= flows.len();
 
             if self.remaining_flows == 0 && self.remaining_iterations > 0 {
@@ -193,11 +167,7 @@
                 println!("self.jct.unwrap()-self.network_time.unwrap(): {:?}", self.jct.unwrap()-self.network_time.unwrap());
                 return self
                     .replayer
-<<<<<<< HEAD
-                    .on_event(AppEvent::new(event.ts+self.jct.unwrap()-self.network_time.unwrap(), AppEventKind::AppStart));
-=======
                     .on_event(AppEvent::new(event.ts+self.jct.unwrap()-self.fct.unwrap(), AppEventKind::AppStart));
->>>>>>> e543551d
             }
         }
         self.replayer.on_event(event)
@@ -205,21 +175,4 @@
     fn answer(&mut self) -> Self::Output {
         self.jct
     }
-}
-//comment out later
-
-//  parameter:data size,  operator
-// return computation time
-
-// def computation_time(data_size, opertor=allreduce):
-//     comp_time = 0
-//     k = get_k_from distribution()
-//     return comp_time*k
-
-// def computation_time(data_size, operator):
-//     if operator==mapper:
-//         return k1*data_size
-//     elif operator==reduceer:
-//         return k2*data_size
-//     else:
-//         return Constant
+}