use nethint::{
    app::{AppEvent, Application, Replayer},
    cluster::Topology,
<<<<<<< HEAD
    simulator::Events,
    Duration, Trace, TraceRecord,
=======
    simulator::Event,
    Duration, Trace, TraceRecord, Timestamp,
>>>>>>> 991972a6
};

use crate::{
  AllReducePolicy, AllReduceAlgorithm,
  random_ring::RandomRingAllReduce,
  topology_aware::TopologyAwareRingAllReduce,
  JobSpec,
};

pub struct AllReduceApp<'c> {
    job_spec: &'c JobSpec,
    cluster: &'c dyn Topology,
    replayer: Replayer,
    jct: Option<Duration>,
    seed: u64,
    allreduce_policy: &'c AllReducePolicy,
    remaining_iterations: usize,
    remaining_flows: usize,
}

impl<'c> AllReduceApp<'c> {
    pub fn new(job_spec: &'c JobSpec, cluster: &'c dyn Topology, seed: u64, allreduce_policy: &'c AllReducePolicy) -> Self {
        let trace = Trace::new();
        AllReduceApp {
            job_spec,
            cluster,
            replayer: Replayer::new(trace),
            jct: None,
            seed,
            allreduce_policy,
            remaining_iterations: 0,
            remaining_flows: 0,
        }
    }

    pub fn start(&mut self) {
        self.remaining_iterations = self.job_spec.num_iterations;
        self.allreduce(0);
    }

    pub fn allreduce(&mut self, start_time : Timestamp) {
        let mut trace = Trace::new();

        let mut allreduce_algorithm: Box<dyn AllReduceAlgorithm> = match self.allreduce_policy {
          AllReducePolicy::Random => Box::new(RandomRingAllReduce::new(self.seed)),
          AllReducePolicy::TopologyAware => Box::new(TopologyAwareRingAllReduce::new(self.seed)),
        };

        let flows = allreduce_algorithm.allreduce(self.job_spec.buffer_size as u64, self.cluster);

        for flow in flows {
            let rec = TraceRecord::new(start_time, flow, None);
            trace.add_record(rec);
            self.remaining_flows += 1;
        }

        self.remaining_iterations -= 1;

        self.replayer = Replayer::new(trace);
    }
}

impl<'c> Application for AllReduceApp<'c> {
    type Output = Option<Duration>;
    fn on_event(&mut self, event: AppEvent) -> Events {
        if let AppEvent::FlowComplete(ref flows) = &event {
            let fct_cur = flows.iter().map(|f| f.ts + f.dura.unwrap()).max();
            self.jct = self.jct.iter().cloned().chain(fct_cur).max();
            self.remaining_flows -= flows.len();

            if self.remaining_flows == 0 && self.remaining_iterations > 0 {
                self.allreduce(self.jct.unwrap());
                return self.replayer.on_event(AppEvent::AppStart);
            }
        }
        self.replayer.on_event(event)
    }
    fn answer(&mut self) -> Self::Output {
        self.jct
    }
}<|MERGE_RESOLUTION|>--- conflicted
+++ resolved
@@ -1,13 +1,8 @@
 use nethint::{
     app::{AppEvent, Application, Replayer},
     cluster::Topology,
-<<<<<<< HEAD
     simulator::Events,
-    Duration, Trace, TraceRecord,
-=======
-    simulator::Event,
     Duration, Trace, TraceRecord, Timestamp,
->>>>>>> 991972a6
 };
 
 use crate::{
