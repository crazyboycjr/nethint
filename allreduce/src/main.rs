--- conflicted
+++ resolved
@@ -7,7 +7,6 @@
 
 use nethint::{
     app::AppGroup,
-    cluster::Topology,
     brain::{Brain, PlacementStrategy},
     simulator::{Executor, Simulator},
     // cluster::Topology,
@@ -24,11 +23,7 @@
 
     let brain = Brain::build_cloud(opt.topo.clone());
 
-<<<<<<< HEAD
-    info!("cluster:\n{}", brain.borrow().cluster().to_dot());
-=======
-    // info!("cluster:\n{}", brain.cluster().to_dot());
->>>>>>> 991972a6
+    // info!("cluster:\n{}", brain.borrow().cluster().to_dot());
 
     let seed = std::time::SystemTime::now().duration_since(std::time::UNIX_EPOCH).unwrap().as_secs();
     info!("seed = {}", seed);
@@ -40,20 +35,15 @@
     let mut jobs = Vec::new();
     let mut app_group = AppGroup::new();
 
-<<<<<<< HEAD
-    for i in 0..opt.ncases {
-        let tenant_id = i;
-        let seed = i as _;
-        let job_spec = JobSpec::new(opt.num_workers);
-=======
     let all_reduce_policy = match opt.nethint_level {
         1 => AllReducePolicy::TopologyAware,
         _ => AllReducePolicy::Random,
     };
 
-    for _i in 0..opt.ncases {
+    for i in 0..opt.ncases {
+        let tenant_id = i;
+        let seed = i as _;
         let job_spec = JobSpec::new(opt.num_workers, opt.buffer_size, opt.num_iterations);
->>>>>>> 991972a6
         let vcluster = brain
             .borrow_mut()
             .provision(tenant_id, job_spec.num_workers, PlacementStrategy::Random(seed))
