use std::cell::RefCell;
use std::rc::Rc;

use rand::{Rng, rngs::StdRng, SeedableRng};
use rand_distr::{Distribution, Poisson};
use serde::{Deserialize, Serialize};
use structopt::StructOpt;

use nethint::{
    app::{AppGroup, Application},
    brain::{self, Brain, BrainSetting},
    cluster::Topology,
    multitenant::Tenant,
    simulator::{Executor, SimulatorBuilder, SimulatorSetting},
};

use mapreduce::plink::PlinkApp;

extern crate allreduce;
use allreduce::{app::AllReduceApp, AllReducePolicy, JobSpec};

#[derive(Debug, Clone, StructOpt)]
#[structopt(name = "Allreduce Experiment", about = "Allreduce Experiment")]
pub struct Opt {
    /// The configure file
    #[structopt(short = "c", long = "config")]
    pub config: Option<std::path::PathBuf>,

    /// The maximal concurrency to run the batches
    #[structopt(short = "P", long = "parallel")]
    pub parallel: usize,
}

#[derive(Debug, Clone, Copy, PartialEq, Eq, Serialize, Deserialize)]
struct ProbeConfig {
    enable: bool,
    #[serde(default)]
    round_ms: u64,
}

#[derive(Debug, Clone, Serialize, Deserialize)]
struct BatchConfig {
    /// allreduce policy
    policy: AllReducePolicy,
    /// whether to use plink
    probe: ProbeConfig,
    /// Nethint level.
    nethint_level: usize,
    /// Whether to auto tune after a certain iterations
    #[serde(default)]
    auto_tune: Option<usize>,
}

#[derive(Debug, Clone, Serialize, Deserialize)]
#[serde(deny_unknown_fields)]
struct ExperimentConfig {
    /// Number of jobs
    ncases: usize,

    /// Number of workers
    job_size_distribution: Vec<(usize, usize)>,

    /// Buffer size of all jobs, in bytes
    buffer_size: usize,

    /// computation_time = k * buffer_size 
    computation_speed: f64,

    /// Number of iterations for all jobs
    num_iterations: usize,

    /// Lambda of the poisson arrival
    poisson_lambda: f64,

    /// akin to AWS Placement Group
    placement_strategy: brain::PlacementStrategy,

    /// global seed
    seed: u64,

    /// Number of repeats for each batch of experiments
    batch_repeat: usize,

    #[serde(rename = "batch")]
    batches: Vec<BatchConfig>,

    /// Output path of the figure
    #[serde(default)]
    directory: Option<std::path::PathBuf>,

    /// Simulator settings
    simulator: SimulatorSetting,

    /// Brain settings
    brain: BrainSetting,
}

fn read_config<P: AsRef<std::path::Path>>(path: P) -> ExperimentConfig {
    use std::io::Read;
    let mut file = std::fs::File::open(path).expect("fail to open file");
    let mut content = String::new();
    file.read_to_string(&mut content).unwrap();
    toml::from_str(&content).expect("parse failed")
}

fn main() {
    logging::init_log();

    let opt = Opt::from_args();
    log::info!("Opts: {:#?}", opt);

    let config = if let Some(path) = opt.config {
        log::info!(
            "parsing allreduce experiment configuration from file: {:?}",
            path
        );
        read_config(path)
    } else {
        panic!("config file is not specified");
    };

    log::info!("config: {:#?}", config);

    // set rayon max concurrency
    log::info!("using {} threads", opt.parallel);
    rayon::ThreadPoolBuilder::new().num_threads(opt.parallel).build_global().unwrap();

    let brain = Brain::build_cloud(config.brain.clone());

    log::info!("cluster:\n{}", brain.borrow().cluster().to_dot());

    // create the output directory if it does not exist
    if let Some(path) = &config.directory {
        std::fs::create_dir_all(path).expect("fail to create directory");
        let mut file = path.clone();
        file.push("result.txt");
        // remove the previous result file
        if file.exists() {
            std::fs::remove_file(file.clone()).unwrap();
        }

        // then write parsed configuration to it
        std::fs::write(file, format!("{:#?}\n", config)).unwrap();
    };

    // we don't have to be having the exact result as the last run
    // since the results are relatively good, we can accept any seeds
    // let seed = std::time::SystemTime::now()
    //     .duration_since(std::time::UNIX_EPOCH)
    //     .unwrap()
    //     .as_secs();
    // log::info!("seed = {}", seed);
    let seed = config.seed;

    // start to run batches
    // let mut estimator = nethint::runtime_est::RunningTimeEstimator::new();
    // estimator.set_total_trials(config.batches.len() * config.batch_repeat);
    for i in 0..config.batches.len() {
        // for trial_id in 0..config.batch_repeat {
        //     estimator.bench_single_start();
        //     run_batch(&config, i, trial_id, seed, Rc::clone(&brain));
        // }
<<<<<<< HEAD
        println!("app stats: {:?}", i);
=======
>>>>>>> e543551d
        let batch_repeat = config.batch_repeat;
        let config_clone = config.clone();
        let brain_clone = brain.borrow().replicate_for_multithread();
        (0..batch_repeat).into_par_iter().for_each(move |trial_id| {
            let brain_clone = brain_clone.replicate_for_multithread();
            run_batch(&config_clone, i, trial_id, seed, Rc::new(RefCell::new(brain_clone)));
        });
    }
}

fn get_random_job_size(job_size_dist: &[(usize, usize)], rng: &mut StdRng) -> usize {
    // let job_sizes = [[40, 4], [80, 8], [90, 16], [25, 32], [5, 64]];
    let total: usize = job_size_dist.iter().map(|x| x.0).sum();
    assert_ne!(total, 0);

    let mut n = rng.gen_range(0..total);
    let mut i = 0;
    while i < job_size_dist.len() {
        if n < job_size_dist[i].0 {
            return job_size_dist[i].1;
        }
        n -= job_size_dist[i].0;
        i += 1;
    }

    // default
    32
}

fn get_random_arrival_time(lambda: f64, rng: &mut StdRng) -> u64 {
    let poi = Poisson::new(lambda).unwrap();
    poi.sample(rng) as u64
}

fn run_batch(
    config: &ExperimentConfig,
    batch_id: usize,
    trial_id: usize,
    seed: u64,
    brain: Rc<RefCell<Brain>>,
) {
    // remember to garbage collect remaining jobs
    brain.borrow_mut().reset();

    let ncases = config.ncases;

    // Generate job information, arrival time and job size
    let mut jobs = Vec::new();

    let mut rng = StdRng::seed_from_u64(config.seed + trial_id as u64);
    let mut t = 0;
    for i in 0..ncases {
        let job_spec = JobSpec::new(
            get_random_job_size(&config.job_size_distribution, &mut rng),
            config.buffer_size,
            config.num_iterations,
        );
        let next = get_random_arrival_time(config.poisson_lambda, &mut rng);
        t += next;
        log::info!("job {}: {:?}", i, job_spec);
        jobs.push((t, job_spec));
    }

    // Build the application by composition
    // AppGroup[Tenant[PlinkApp[MapReduceApp]]]
    let mut app_group = AppGroup::new();
    let batch = config.batches[batch_id].clone();
    for i in 0..ncases {
        let tenant_id = i;
        let (start_ts, job_spec) = jobs.get(i).unwrap();

        let allreduce_app = Box::new(AllReduceApp::new(
            job_spec,
            config.computation_speed,
            None,
            seed,
            batch.policy,
            batch.nethint_level,
            batch.auto_tune,
        ));

        let nhosts_to_acquire = job_spec.num_workers;

        let app: Box<dyn Application<Output = _>> = if batch.probe.enable {
            Box::new(PlinkApp::new(
                nhosts_to_acquire,
                batch.probe.round_ms,
                allreduce_app,
            ))
        } else {
            allreduce_app
        };

        let virtualized_app = Box::new(Tenant::new(
            app,
            tenant_id,
            nhosts_to_acquire,
            Rc::clone(&brain),
            config.placement_strategy,
        ));

        app_group.add(*start_ts, virtualized_app);
    }

    log::debug!("app_group: {:?}", app_group);

    // setup simulator
    let mut simulator = SimulatorBuilder::new()
        .brain(Rc::clone(&brain))
        .with_setting(config.simulator)
        .build()
        .unwrap_or_else(|e| panic!("{}", e));

    // run application in simulator
    let app_jct = simulator.run_with_application(Box::new(app_group));
    let app_stats: Vec<_> = app_jct
        .iter()
        .map(|(i, jct)| (*i, jobs[*i].0, jct.unwrap()))
        .collect();
<<<<<<< HEAD

    println!("app stats: {:?}", app_stats);
=======
    
    println!("{:?}", app_stats);
>>>>>>> e543551d

    // save result to config.directory
    if let Some(path) = config.directory.clone() {
        save_result(path, app_stats);
    }
}

use rayon::prelude::*;

use std::sync::Mutex;
lazy_static::lazy_static! {
    static ref MUTEX: Mutex<()> = Mutex::new(());
}

fn save_result(mut path: std::path::PathBuf, app_stats: Vec<(usize, u64, u64)>) {
    let _lk = MUTEX.lock().unwrap();
    use std::io::Write;
    path.push("result.txt");
    let mut f = std::fs::OpenOptions::new()
        .append(true)
        .create(true)
        .open(path)
        .expect("fail to open or create file");
    writeln!(f, "{:?}", app_stats).unwrap();
}<|MERGE_RESOLUTION|>--- conflicted
+++ resolved
@@ -160,10 +160,6 @@
         //     estimator.bench_single_start();
         //     run_batch(&config, i, trial_id, seed, Rc::clone(&brain));
         // }
-<<<<<<< HEAD
-        println!("app stats: {:?}", i);
-=======
->>>>>>> e543551d
         let batch_repeat = config.batch_repeat;
         let config_clone = config.clone();
         let brain_clone = brain.borrow().replicate_for_multithread();
@@ -283,13 +279,8 @@
         .iter()
         .map(|(i, jct)| (*i, jobs[*i].0, jct.unwrap()))
         .collect();
-<<<<<<< HEAD
-
-    println!("app stats: {:?}", app_stats);
-=======
     
     println!("{:?}", app_stats);
->>>>>>> e543551d
 
     // save result to config.directory
     if let Some(path) = config.directory.clone() {
