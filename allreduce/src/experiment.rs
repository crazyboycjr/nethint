use std::cell::RefCell;
use std::rc::Rc;

use rand::{rngs::StdRng, SeedableRng};
use structopt::StructOpt;

use nethint::{
    app::{AppGroup, Application},
    brain::Brain,
    cluster::Topology,
    multitenant::Tenant,
    simulator::{Executor, SimulatorBuilder},
};

use mapreduce::plink::PlinkApp;

extern crate allreduce;
use allreduce::{app::AllReduceApp, JobSpec};

use allreduce::config::{self, ExperimentConfig, read_config};

#[derive(Debug, Clone, StructOpt)]
#[structopt(name = "Allreduce Experiment", about = "Allreduce Experiment")]
pub struct Opt {
    /// The configure file
    #[structopt(short = "c", long = "config")]
    pub config: Option<std::path::PathBuf>,

    /// The maximal concurrency to run the batches
    #[structopt(short = "P", long = "parallel")]
    pub parallel: usize,
}

<<<<<<< HEAD
#[derive(Debug, Clone, Copy, PartialEq, Eq, Serialize, Deserialize)]
struct ProbeConfig {
    enable: bool,
    #[serde(default)]
    round_ms: u64,
}

#[derive(Debug, Clone, Serialize, Deserialize)]
struct BatchConfig {
    /// allreduce policy
    policy: AllReducePolicy,
    /// whether to use plink
    probe: ProbeConfig,
    /// Nethint level.
    nethint_level: usize,
    /// Whether to auto tune after a certain iterations
    #[serde(default)]
    auto_tune: Option<usize>,
}

#[derive(Debug, Clone, Serialize, Deserialize)]
#[serde(deny_unknown_fields)]
struct ExperimentConfig {
    /// Number of jobs
    ncases: usize,

    /// Number of workers
    job_size_distribution: Vec<(usize, usize)>,

    /// Buffer size of all jobs, in bytes
    buffer_size: usize,

    /// computation_time = k * buffer_size 
    computation_speed: f64,

    /// Number of iterations for all jobs
    num_iterations: usize,

    /// Lambda of the poisson arrival
    poisson_lambda: f64,

    /// akin to AWS Placement Group
    placement_strategy: brain::PlacementStrategy,

    /// global seed
    seed: u64,

    /// Number of repeats for each batch of experiments
    batch_repeat: usize,

    #[serde(rename = "batch")]
    batches: Vec<BatchConfig>,

    /// Output path of the figure
    #[serde(default)]
    directory: Option<std::path::PathBuf>,

    /// Simulator settings
    simulator: SimulatorSetting,

    /// Brain settings
    brain: BrainSetting,
}

fn read_config<P: AsRef<std::path::Path>>(path: P) -> ExperimentConfig {
    use std::io::Read;
    let mut file = std::fs::File::open(path).expect("fail to open file");
    let mut content = String::new();
    file.read_to_string(&mut content).unwrap();
    toml::from_str(&content).expect("parse failed")
}
=======
>>>>>>> 2011453f

fn main() {
    logging::init_log();

    let opt = Opt::from_args();
    log::info!("Opts: {:#?}", opt);

    let config: ExperimentConfig = if let Some(path) = opt.config {
        log::info!(
            "parsing allreduce experiment configuration from file: {:?}",
            path
        );
        read_config(path)
    } else {
        panic!("config file is not specified");
    };

    log::info!("config: {:#?}", config);

    // set rayon max concurrency
    log::info!("using {} threads", opt.parallel);
    rayon::ThreadPoolBuilder::new().num_threads(opt.parallel).build_global().unwrap();

    let brain = Brain::build_cloud(config.brain.clone());

    log::info!("cluster:\n{}", brain.borrow().cluster().to_dot());

    // create the output directory if it does not exist
    if let Some(path) = &config.directory {
        std::fs::create_dir_all(path).expect("fail to create directory");
        let file = path.join("result.txt");
        // remove the previous result file
        if file.exists() {
            std::fs::remove_file(&file).unwrap();
        }

        // then write parsed configuration to it
        std::fs::write(file, format!("{:#?}\n", config)).unwrap();
    };

    // we don't have to be having the exact result as the last run
    // since the results are relatively good, we can accept any seeds
    // let seed = std::time::SystemTime::now()
    //     .duration_since(std::time::UNIX_EPOCH)
    //     .unwrap()
    //     .as_secs();
    // log::info!("seed = {}", seed);
    let seed = config.seed;

    // start to run batches
    // let mut estimator = nethint::runtime_est::RunningTimeEstimator::new();
    // estimator.set_total_trials(config.batches.len() * config.batch_repeat);
    for i in 0..config.batches.len() {
        // for trial_id in 0..config.batch_repeat {
        //     estimator.bench_single_start();
        //     run_batch(&config, i, trial_id, seed, Rc::clone(&brain));
        // }
        let batch_repeat = config.batch_repeat;
        let config_clone = config.clone();
        let brain_clone = brain.borrow().replicate_for_multithread();
        (0..batch_repeat).into_par_iter().for_each(move |trial_id| {
            let brain_clone = brain_clone.replicate_for_multithread();
            run_batch(&config_clone, i, trial_id, seed, Rc::new(RefCell::new(brain_clone)));
        });
    }
}

fn run_batch(
    config: &ExperimentConfig,
    batch_id: usize,
    trial_id: usize,
    seed: u64,
    brain: Rc<RefCell<Brain>>,
) {
    // remember to garbage collect remaining jobs
    brain.borrow_mut().reset();

    let ncases = config.ncases;

    // Generate job information, arrival time and job size
    let mut jobs = Vec::new();

    let mut rng = StdRng::seed_from_u64(config.seed + trial_id as u64);
    let mut t = 0;
    for i in 0..ncases {
        let job_spec = JobSpec::new(
            config::get_random_job_size(&config.job_size_distribution, &mut rng),
            config.buffer_size,
            config.num_iterations,
        );
        let next = config::get_random_arrival_time(config.poisson_lambda, &mut rng);
        t += next;
        log::info!("job {}: {:?}", i, job_spec);
        jobs.push((t, job_spec));
    }

    // Build the application by composition
    // AppGroup[Tenant[PlinkApp[MapReduceApp]]]
    let mut app_group = AppGroup::new();
    let batch = config.batches[batch_id].clone();
    for i in 0..ncases {
        let tenant_id = i;
        let (start_ts, job_spec) = jobs.get(i).unwrap();

        let allreduce_app = Box::new(AllReduceApp::new(
            job_spec,
            config.computation_speed,
            None,
            seed,
            batch.policy,
            batch.nethint_level,
            batch.auto_tune,
        ));

        let nhosts_to_acquire = job_spec.num_workers;

        let app: Box<dyn Application<Output = _>> = if batch.probe.enable {
            Box::new(PlinkApp::new(
                nhosts_to_acquire,
                batch.probe.round_ms,
                allreduce_app,
            ))
        } else {
            allreduce_app
        };

        let virtualized_app = Box::new(Tenant::new(
            app,
            tenant_id,
            nhosts_to_acquire,
            Rc::clone(&brain),
            config.placement_strategy,
        ));

        app_group.add(*start_ts, virtualized_app);
    }

    log::debug!("app_group: {:?}", app_group);

    // setup simulator
    let mut simulator = SimulatorBuilder::new()
        .brain(Rc::clone(&brain))
        .with_setting(config.simulator)
        .build()
        .unwrap_or_else(|e| panic!("{}", e));

    // run application in simulator
    let app_jct = simulator.run_with_application(Box::new(app_group));
    let app_stats: Vec<_> = app_jct
        .iter()
        .map(|(i, jct)| (*i, jobs[*i].0, jct.unwrap()))
        .collect();
    
    println!("{:?}", app_stats);

    // save result to config.directory
    if let Some(path) = config.directory.clone() {
        save_result(path, app_stats);
    }
}

use rayon::prelude::*;

use std::sync::Mutex;
lazy_static::lazy_static! {
    static ref MUTEX: Mutex<()> = Mutex::new(());
}

fn save_result(path: std::path::PathBuf, app_stats: Vec<(usize, u64, u64)>) {
    let _lk = MUTEX.lock().unwrap();
    use std::io::Write;
    let mut f = utils::fs::open_with_create_append(path.join("result.txt"));
    writeln!(f, "{:?}", app_stats).unwrap();
}<|MERGE_RESOLUTION|>--- conflicted
+++ resolved
@@ -30,81 +30,6 @@
     #[structopt(short = "P", long = "parallel")]
     pub parallel: usize,
 }
-
-<<<<<<< HEAD
-#[derive(Debug, Clone, Copy, PartialEq, Eq, Serialize, Deserialize)]
-struct ProbeConfig {
-    enable: bool,
-    #[serde(default)]
-    round_ms: u64,
-}
-
-#[derive(Debug, Clone, Serialize, Deserialize)]
-struct BatchConfig {
-    /// allreduce policy
-    policy: AllReducePolicy,
-    /// whether to use plink
-    probe: ProbeConfig,
-    /// Nethint level.
-    nethint_level: usize,
-    /// Whether to auto tune after a certain iterations
-    #[serde(default)]
-    auto_tune: Option<usize>,
-}
-
-#[derive(Debug, Clone, Serialize, Deserialize)]
-#[serde(deny_unknown_fields)]
-struct ExperimentConfig {
-    /// Number of jobs
-    ncases: usize,
-
-    /// Number of workers
-    job_size_distribution: Vec<(usize, usize)>,
-
-    /// Buffer size of all jobs, in bytes
-    buffer_size: usize,
-
-    /// computation_time = k * buffer_size 
-    computation_speed: f64,
-
-    /// Number of iterations for all jobs
-    num_iterations: usize,
-
-    /// Lambda of the poisson arrival
-    poisson_lambda: f64,
-
-    /// akin to AWS Placement Group
-    placement_strategy: brain::PlacementStrategy,
-
-    /// global seed
-    seed: u64,
-
-    /// Number of repeats for each batch of experiments
-    batch_repeat: usize,
-
-    #[serde(rename = "batch")]
-    batches: Vec<BatchConfig>,
-
-    /// Output path of the figure
-    #[serde(default)]
-    directory: Option<std::path::PathBuf>,
-
-    /// Simulator settings
-    simulator: SimulatorSetting,
-
-    /// Brain settings
-    brain: BrainSetting,
-}
-
-fn read_config<P: AsRef<std::path::Path>>(path: P) -> ExperimentConfig {
-    use std::io::Read;
-    let mut file = std::fs::File::open(path).expect("fail to open file");
-    let mut content = String::new();
-    file.read_to_string(&mut content).unwrap();
-    toml::from_str(&content).expect("parse failed")
-}
-=======
->>>>>>> 2011453f
 
 fn main() {
     logging::init_log();
